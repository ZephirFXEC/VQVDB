--- conflicted
+++ resolved
@@ -38,23 +38,7 @@
 
 call :LogInfo "Building VQVDB..."
 
-<<<<<<< HEAD
-=======
-call :LogInfo "Current directory: %CD%"
-
-call :LogInfo "Finding Libtorch..."
-if not defined LIBTORCH_ROOT (
-    if exist "%CD%/libtorch" (
-        set LIBTORCH_ROOT=%CD%/libtorch
-        call :LogInfo "Using libtorch from current directory"
-    ) else (
-        call :LogError "libtorch not found in the current directory, please set LIBTORCH_ROOT environment variable or place libtorch in the current directory"
-        call :LogError "You can download it from https://pytorch.org/get-started/locally/"
-        exit /B 1
-    )
-)
-
->>>>>>> 891bb210
+
 if %REMOVEOLDDIR% equ 1 (
     if exist build (
         call :LogInfo "Removing old build directory"
@@ -81,10 +65,7 @@
 call :LogInfo "Build type: %BUILDTYPE%"
 call :LogInfo "Build version: %VERSION%"
 
-<<<<<<< HEAD
-
-=======
->>>>>>> 891bb210
+
 cmake -S . -B build -T v142 -DRUN_TESTS=%RUNTESTS% -A="%ARCH%" -DVERSION=%VERSION%
 
 if %errorlevel% neq 0 (
