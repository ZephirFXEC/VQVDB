--- conflicted
+++ resolved
@@ -1,13 +1,8 @@
 cmake_minimum_required(VERSION 3.28)
-project(VQVDB LANGUAGES CXX) # CUDA language is not needed at the top-level
+project(VQVDB LANGUAGES CXX CUDA)
 set(CMAKE_CXX_STANDARD 17)
-set(CMAKE_CXX_STANDARD_REQUIRED ON)
 
 # ─────────── Build options ─────────────────────────────────────────────────
-<<<<<<< HEAD
-option(ENABLE_TORCH_BACKEND "Build the LibTorch backend" ON)
-option(ENABLE_ONNX_BACKEND "Build the ONNXRuntime backend" OFF)
-=======
 option(ENABLE_TORCH_CPU  "Build Torch-CPU back-end"         ON)
 option(ENABLE_IREE_CUDA  "Build IREE-CUDA back-end"         OFF)
 
@@ -26,10 +21,8 @@
         src/VQVDB/VQVAECodec.hpp
         src/VQVDB/Backend/IVQVAECodec.hpp
 )
->>>>>>> 3816dec4
 
-# ─────────── Houdini / OpenVDB ─────────────────────────────────────────────
-# This section is well-structured and remains unchanged.
+# ─────────── Houdini / OpenVDB (unchanged) ────────────────────────────────
 list(APPEND CMAKE_PREFIX_PATH "$ENV{HFS}/toolkit/cmake")
 find_package(Houdini REQUIRED)
 
@@ -41,116 +34,80 @@
 
 add_library(HoudiniVDB INTERFACE)
 target_link_libraries(HoudiniVDB INTERFACE Houdini ${openvdb_lib})
-target_include_directories(HoudiniVDB INTERFACE "$ENV{HFS}/toolkit/include")
-
-if (MSVC)
-    add_compile_options(/O2 /Gy /Zc:inline)
-    add_link_options(/OPT:REF /OPT:ICF /INCREMENTAL:NO)
-endif ()
-
-# ─────────── 1. CORE INTERFACE (Header-only) ───────────────────────────────
-# Defines the IVQVAECodec interface. No .cpp files, no ML dependencies.
-# ---------------------------------------------------------------------------
-
-add_library(vqvdb_core INTERFACE)
-target_include_directories(vqvdb_core INTERFACE "src") # Allows #include "VQVDB/Backend/IVQVAECodec.hpp"
-
-# ─────────── 2. ORCHESTRATOR LIBRARY ───────────────────────────────────────
-# The high-level VQVAECodec logic. Depends on the core interface, not on any
-# specific backend implementation.
-# ---------------------------------------------------------------------------
-add_library(vqvdb_orchestrator STATIC
-        src/orchestrator/VQVAECodec.cpp
-        src/orchestrator/VQVAECodec.hpp
-        src/utils/VQVDB_Reader.cpp
-        src/utils/VQVDB_Reader.hpp
-        src/utils/Utils.cpp
-        src/utils/Utils.hpp
-        src/utils/Profiler.hpp
-)
-target_include_directories(vqvdb_orchestrator PUBLIC "src")
-target_link_libraries(vqvdb_orchestrator
-        PUBLIC
-        vqvdb_core
-        HoudiniVDB
+target_include_directories(HoudiniVDB INTERFACE
+        $ENV{HFS}/toolkit/include
 )
 
-# ─────────── 3. BACKEND IMPLEMENTATIONS ────────────────────────────────────
-# Each backend is a separate static library that links to its specific ML framework.
-# They all depend on the `vqvdb_core` to get the interface definition.
-# ---------------------------------------------------------------------------
-set(ENABLED_BACKEND_TARGETS "")
-set(ENABLED_BACKEND_DEFINITIONS "")
+add_compile_options(/O2 /Gy /Zc:inline)
+add_link_options(/OPT:REF /OPT:ICF /INCREMENTAL:NO)
 
-# ----- LibTorch Backend ----------------------------------------------------
-if (ENABLE_TORCH_BACKEND)
-    message(STATUS "Building Torch backend")
+# ─────────── Optional back-ends ───────────────────────────────────────────
+set(BACKEND_LIBS "")
+
+# ----- Torch-CPU ----------------------------------------------------------
+if (ENABLE_TORCH_CPU)
+    message(STATUS "Building Torch back-end")
     list(APPEND CMAKE_PREFIX_PATH "libtorch")
     find_package(Torch REQUIRED)
 
-    add_library(vqvdb_backend_torch STATIC
-            src/backends/torch/TorchBackend.cpp
-            src/backends/torch/TorchBackend.hpp
+    add_library(vq_backend_torch_cpu STATIC
+            src/VQVDB/Backend/TorchBackend.cpp
+            src/VQVDB/Backend/TorchBackend.hpp
     )
-    target_link_libraries(vqvdb_backend_torch
-            PUBLIC
-            vqvdb_core
-            ${TORCH_LIBRARIES}
-    )
+    target_link_libraries(vq_backend_torch_cpu PUBLIC ${TORCH_LIBRARIES})
 
-    list(APPEND ENABLED_BACKEND_TARGETS vqvdb_backend_torch)
-    list(APPEND ENABLED_BACKEND_DEFINITIONS "ENABLE_TORCH_BACKEND")
+    list(APPEND BACKEND_LIBS vq_backend_torch_cpu)
 endif ()
 
-# ----- ONNX Backend --------------------------------------------------------
-if (ENABLE_ONNX_BACKEND)
-    message(STATUS "Building ONNX backend (using Houdini's runtime)")
+# ----- IREE-CUDA ----------------------------------------------------------
+#[[if (ENABLE_IREE_CUDA)
+    message(STATUS "Building IREE CUDA back-end")
+    find_package(CUDAToolkit REQUIRED)
+    find_package(iree-runtime REQUIRED COMPONENTS hal_cuda runtime)
 
-    add_library(vqvdb_backend_onnx STATIC
-            src/backends/onnx/OnnxBackend.cpp
-            src/backends/onnx/OnnxBackend.hpp
+    add_library(vq_backend_iree STATIC
+            src/VQVDB/Backend/IreeBackend.cpp
+            src/VQVDB/Backend/IreeBackend.hpp
     )
-    # Link against HoudiniVDB. This provides the include paths for onnxruntime
-    # headers AND transitively links the necessary onnxruntime library.
-    target_link_libraries(vqvdb_backend_onnx
-            PUBLIC vqvdb_core
-            PRIVATE HoudiniVDB
+    target_link_libraries(vq_backend_iree
+            PUBLIC iree::runtime
+            iree::runtime::hal_cuda
     )
-    # NO MORE manual linking or DLL copying needed.
-    list(APPEND ENABLED_BACKEND_TARGETS vqvdb_backend_onnx)
-    list(APPEND ENABLED_BACKEND_DEFINITIONS "ENABLE_ONNX_BACKEND")
-endif ()
+    list(APPEND BACKEND_LIBS vq_backend_iree)
+endif ()]]
 
-# ─────────── 4. THE FACTORY ────────────────────────────────────────────────
-# This is the bridge. It contains ONLY the IVQVAECodec::create implementation.
-# It links to all enabled backends so it can instantiate them.
-# ---------------------------------------------------------------------------
-add_library(vqvdb_factory STATIC src/core/IVQVAECodec.cpp)
-target_link_libraries(vqvdb_factory
-        PUBLIC
-        vqvdb_core
-        ${ENABLED_BACKEND_TARGETS} # Link to the actual backend libs
+# ─────────── VQVDB umbrella static lib ────────────────────────────────────
+add_library(VQVDB STATIC
+        ${VQVDB_CORE_SRCS} ${VQVDB_CORE_HDRS}
 )
-# Pass definitions to IVQVAECodec.cpp so it knows which headers to include
-target_compile_definitions(vqvdb_factory PRIVATE ${ENABLED_BACKEND_DEFINITIONS})
 
+# All chosen back-ends become PRIVATE deps of VQVDB
+target_link_libraries(VQVDB
+        PUBLIC HoudiniVDB
+        PUBLIC ${BACKEND_LIBS}
+)
 
-# ─────────── 5. HOUDINI SOPs ───────────────────────
+target_include_directories(VQVDB PUBLIC
+        "src/VQVDB"
+        "src/VQVDB/Utils"
+)
+
+# ─────────── Helper to build Houdini SOPs (unchanged except linking) ─────
 function(add_sop_library LIBNAME)
     add_library(${LIBNAME} SHARED ${ARGN})
 
-    # The SOP links to the ORCHESTRATOR and the FACTORY.
-    # The factory transitively pulls in all the enabled backend implementations.
     target_link_libraries(${LIBNAME} PRIVATE
-            vqvdb_orchestrator
-            vqvdb_factory
+            HoudiniVDB
+            VQVDB
     )
 
-    # Standard Houdini configuration
     target_include_directories(${LIBNAME} PRIVATE
             "${CMAKE_CURRENT_SOURCE_DIR}"
             "${CMAKE_CURRENT_BINARY_DIR}"
+            "$ENV{HFS}/toolkit/include"
     )
+    target_compile_features(${LIBNAME} PUBLIC cxx_std_17)
+
     if (DEFINED ENV{DSO_Path})
         houdini_configure_target(${LIBNAME} "$ENV{DSO_Path}")
     else ()
@@ -158,7 +115,7 @@
     endif ()
 endfunction()
 
-# ─────────── SOP Plug-in Definitions ──────────────────────────────────────
+# ─────────── SOP plug-ins themselves ──────────────────────────────────────
 houdini_generate_proto_headers(FILES
         "src/SOP/SOP_VQVDB_Encoder.cpp"
         "src/SOP/SOP_VQVDB_Decoder.cpp"
@@ -198,11 +155,7 @@
 message(STATUS "Found OpenMP runtime: ${LIBOMP_DLL_PATH}")
 
 install(FILES "${LIBOMP_DLL_PATH}"
-<<<<<<< HEAD
-        DESTINATION ${CMAKE_INSTALL_BINDIR})
-=======
         DESTINATION ${CMAKE_INSTALL_BINDIR}) 
->>>>>>> 3816dec4
 
 install(CODE [[
     file(GET_RUNTIME_DEPENDENCIES
@@ -219,11 +172,7 @@
              FOLLOW_SYMLINK_CHAIN
              FILES "${FILE}"
         )
-<<<<<<< HEAD
-
-=======
                 
->>>>>>> 3816dec4
     endforeach()
 ]])
 
